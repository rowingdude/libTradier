--- conflicted
+++ resolved
@@ -32,49 +32,6 @@
 
 - **Company Fundamentals**: Tradier has not made public the company fundamentals endpoints, they will return a 302 redirect as of this update.
 
-<<<<<<< HEAD
-=======
-## Known Issues
-
-### Async Implementation Issues
-
-The library includes experimental async operations with some known limitations:
-
-
-#### 1. Multiple Concurrent CURL Requests
-**Issue**: Multiple simultaneous async requests can cause CURL initialization failures and timeouts.
-
-**Symptoms**:
-```
-API(0): Network Error: getQuotes: Connection: CURL error: Timeout was reached
-API(0): Network Error: getQuotes: Connection: CURL error: Failed initialization
-```
-
-**Status**: This occurs when making many concurrent requests. Single async requests work reliably.
-
-**Workaround**: Limit concurrent requests or add delays between async calls:
-```cpp
-// Working pattern:
-auto future1 = market.getQuoteAsync("AAPL");
-auto result1 = future1.get();  // Wait for completion
-
-auto future2 = market.getQuoteAsync("MSFT");  // Then make next request
-auto result2 = future2.get();
-```
-
-#### 2. Async API Stability
-**Status**: ⚠️ **Experimental** - The async API methods (ending in `Async`) are experimental and may exhibit instability under heavy load.
-
-**Recommendation**: For production use, rely on the synchronous API methods which are fully stable and tested:
-```cpp
-// Recommended for production:
-auto result = market.getQuote("AAPL");  // Synchronous, reliable
-if (result.isSuccess()) {
-    std::cout << "Price: $" << result.value().last.value_or(0) << std::endl;
-}
-```
->>>>>>> 941aad22
-
 ### Core Library Status
 ✅ **Production Ready**: 
 - Synchronous API calls (market data, trading, account management)
